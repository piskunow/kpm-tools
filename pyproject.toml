[tool.poetry]
name = "kpm-tools"
version = "0.0.0"
description = "KPM Tools"
authors = ["Pablo Piskunow <kpm@piskunow.com>"]
license = "BSD 2-Clause"
readme = "README.md"
homepage = "https://github.com/piskunow/kpm-tools"
repository = "https://github.com/piskunow/kpm-tools"
documentation = "https://kpm-tools.readthedocs.io"
classifiers = [
    "Development Status :: 3 - Alpha",
]

[tool.poetry.urls]
Changelog = "https://github.com/piskunow/kpm-tools/releases"

[tool.poetry.dependencies]
python = "^3.9"
click = ">=8.0.1"
<<<<<<< HEAD
nbsphinx = "^0.9.3"
=======
tornado = ">=6.3.3"
nox-poetry = "^1.0.3"
>>>>>>> 8231e3f7

[tool.poetry.dev-dependencies]
Pygments = ">=2.10.0"
black = ">=21.10b0"
coverage = {extras = ["toml"], version = ">=6.2"}
darglint = ">=1.8.1"
flake8 = ">=4.0.1"
flake8-bandit = ">=2.1.2"
flake8-bugbear = ">=21.9.2"
flake8-docstrings = ">=1.6.0"
flake8-rst-docstrings = ">=0.2.5"
furo = ">=2021.11.12"
isort = ">=5.10.1"
mypy = ">=0.930"
pep8-naming = ">=0.12.1"
pre-commit = ">=2.16.0"
pre-commit-hooks = ">=4.1.0"
pytest = ">=6.2.5"
pyupgrade = ">=2.29.1"
safety = ">=1.10.3"
sphinx = ">=4.3.2"
sphinx-autobuild = ">=2021.3.14"
sphinx-click = ">=3.0.2"
typeguard = ">=2.13.3"
xdoctest = {extras = ["colors"], version = ">=0.15.10"}
myst-parser = {version = ">=0.16.1"}

[tool.poetry.scripts]
kpm-tools = "kpm_tools.__main__:main"

[tool.coverage.paths]
source = ["src", "*/site-packages"]
tests = ["tests", "*/tests"]

[tool.coverage.run]
branch = true
source = ["kpm_tools", "tests"]

[tool.coverage.report]
show_missing = true
fail_under = 100

[tool.isort]
profile = "black"
force_single_line = true
lines_after_imports = 2

[tool.mypy]
strict = true
warn_unreachable = true
pretty = true
show_column_numbers = true
show_error_codes = true
show_error_context = true

[build-system]
requires = ["poetry-core>=1.0.0"]
build-backend = "poetry.core.masonry.api"<|MERGE_RESOLUTION|>--- conflicted
+++ resolved
@@ -18,12 +18,9 @@
 [tool.poetry.dependencies]
 python = "^3.9"
 click = ">=8.0.1"
-<<<<<<< HEAD
 nbsphinx = "^0.9.3"
-=======
 tornado = ">=6.3.3"
 nox-poetry = "^1.0.3"
->>>>>>> 8231e3f7
 
 [tool.poetry.dev-dependencies]
 Pygments = ">=2.10.0"
